// Copyright 2020-2021 The Datafuse Authors.
//
// SPDX-License-Identifier: Apache-2.0.

use std::collections::HashMap;

use common_datavalues::DataSchemaRef;
use common_exception::ErrorCodes;
use common_exception::Result;
use common_planners::Expression;
use common_planners::ExpressionVisitor;
use common_planners::Recursion;

/// Resolves an `Expression::Wildcard` to a collection of `Expression::Column`'s.
pub fn expand_wildcard(expr: &Expression, schema: &DataSchemaRef) -> Vec<Expression> {
    match expr {
        Expression::Wildcard => schema
            .fields()
            .iter()
            .map(|f| Expression::Column(f.name().to_string()))
            .collect::<Vec<Expression>>(),
        _ => vec![expr.clone()],
    }
}

/// Collect all deeply nested `Expression::AggregateFunction` and
/// `Expression::AggregateUDF`. They are returned in order of occurrence (depth
/// first), with duplicates omitted.
pub fn find_aggregate_exprs(exprs: &[Expression]) -> Vec<Expression> {
    find_exprs_in_exprs(exprs, &|nest_exprs| {
        matches!(nest_exprs, Expression::AggregateFunction { .. })
    })
}

/// Find all `Expression::Exists` in a predicate
pub fn find_exists_exprs(exprs: &[Expression]) -> Vec<Expression> {
    find_exprs_in_exprs(exprs, &|nest_exprs| {
        matches!(nest_exprs, Expression::Exists { .. })
    })
}

/// Collect all arguments from aggregation function and append to this exprs
/// [ColumnExpr(b), Aggr(sum(a, b))] ---> [ColumnExpr(b), ColumnExpr(a)]

pub fn expand_aggregate_arg_exprs(exprs: &[Expression]) -> Vec<Expression> {
    let mut res = vec![];
    for expr in exprs {
        match expr {
            Expression::AggregateFunction { args, .. } => {
                for arg in args {
                    if !res.contains(arg) {
                        res.push(arg.clone());
                    }
                }
            }
            _ => {
                if !res.contains(expr) {
                    res.push(expr.clone());
                }
            }
        }
    }
    res
}

/// Collect all deeply nested `Expression::Column`'s. They are returned in order of
/// appearance (depth first), with duplicates omitted.
pub fn find_column_exprs(exprs: &[Expression]) -> Vec<Expression> {
    find_exprs_in_exprs(exprs, &|nest_exprs| {
        matches!(nest_exprs, Expression::Column(_))
    })
}

/// Search the provided `Expression`'s, and all of their nested `Expression`, for any that
/// pass the provided test. The returned `Expression`'s are deduplicated and returned
/// in order of appearance (depth first).
fn find_exprs_in_exprs<F>(exprs: &[Expression], test_fn: &F) -> Vec<Expression>
where F: Fn(&Expression) -> bool {
    exprs
        .iter()
        .flat_map(|expr| find_exprs_in_expr(expr, test_fn))
        .fold(vec![], |mut acc, expr| {
            if !acc.contains(&expr) {
                acc.push(expr)
            }
            acc
        })
}

// Visitor that find Expressionessions that match a particular predicate
struct Finder<'a, F>
where F: Fn(&Expression) -> bool
{
    test_fn: &'a F,
    exprs: Vec<Expression>,
}

impl<'a, F> Finder<'a, F>
where F: Fn(&Expression) -> bool
{
    /// Create a new finder with the `test_fn`
    fn new(test_fn: &'a F) -> Self {
        Self {
            test_fn,
            exprs: Vec::new(),
        }
    }
}

impl<'a, F> ExpressionVisitor for Finder<'a, F>
where F: Fn(&Expression) -> bool
{
    fn pre_visit(mut self, expr: &Expression) -> Result<Recursion<Self>> {
        if (self.test_fn)(expr) {
            if !(self.exprs.contains(expr)) {
                self.exprs.push(expr.clone())
            }
            // stop recursing down this expr once we find a match
            return Ok(Recursion::Stop(self));
        }

        Ok(Recursion::Continue(self))
    }
}

/// Search an `Expression`, and all of its nested `Expression`'s, for any that pass the
/// provided test. The returned `Expression`'s are deduplicated and returned in order
/// of appearance (depth first).
fn find_exprs_in_expr<F>(expr: &Expression, test_fn: &F) -> Vec<Expression>
where F: Fn(&Expression) -> bool {
    let Finder { exprs, .. } = expr
        .accept(Finder::new(test_fn))
        // pre_visit always returns OK, so this will always too
        .expect("no way to return error during recursion");

    exprs
}

/// Convert any `Expression` to an `Expression::Column`.
pub fn expr_as_column_expr(expr: &Expression) -> Result<Expression> {
    match expr {
        Expression::Column(_) => Ok(expr.clone()),
        _ => Ok(Expression::Column(expr.column_name())),
    }
}

/// Rebuilds an `expr` as a projection on top of a collection of `Expression`'s.
///
/// For example, the Expressionession `a + b < 1` would require, as input, the 2
/// individual columns, `a` and `b`. But, if the base exprs already
/// contain the `a + b` result, then that may be used in lieu of the `a` and
/// `b` columns.
///
/// This is useful in the context of a query like:
///
/// SELECT a + b < 1 ... GROUP BY a + b
///
/// where post-aggregation, `a + b` need not be a projection against the
/// individual columns `a` and `b`, but rather it is a projection against the
/// `a + b` found in the GROUP BY.
pub fn rebase_expr(expr: &Expression, base_exprs: &[Expression]) -> Result<Expression> {
    clone_with_replacement(expr, &|nest_exprs| {
        if base_exprs.contains(nest_exprs) {
            Ok(Some(expr_as_column_expr(nest_exprs)?))
        } else {
            Ok(None)
        }
    })
}

// Rebuilds an `expr` to ColumnExpr when some expressions already processed in upstream
// Skip Sort, Alias because we can go into the inner nest_exprs
pub fn rebase_expr_from_input(expr: &Expression, schema: &DataSchemaRef) -> Result<Expression> {
    clone_with_replacement(expr, &|nest_exprs| match nest_exprs {
        Expression::Sort { .. } | Expression::Column(_) | Expression::Alias(_, _) => Ok(None),
        _ => {
            if schema.field_with_name(&nest_exprs.column_name()).is_ok() {
                Ok(Some(expr_as_column_expr(nest_exprs)?))
            } else {
                Ok(None)
            }
        }
    })
}

pub fn sort_to_inner_expr(expr: &Expression) -> Expression {
    match expr {
        Expression::Sort {
            expr: nest_exprs, ..
        } => *nest_exprs.clone(),
        _ => expr.clone(),
    }
}

/// Determines if the set of `Expression`'s are a valid projection on the input
/// `Expression::Column`'s.
pub fn find_columns_not_satisfy_exprs(
    columns: &[Expression],
    exprs: &[Expression],
) -> Result<Option<Expression>> {
    columns.iter().try_for_each(|c| match c {
        Expression::Column(_) => Ok(()),

        _ => Err(ErrorCodes::SyntaxException(
            "Expression::Column are required".to_string(),
        )),
    })?;

    let exprs = find_column_exprs(exprs);
    for expr in &exprs {
        if !columns.contains(expr) {
            return Ok(Some(expr.clone()));
        }
    }
    Ok(None)
}

/// Returns a cloned `expr`, but any of the `expr`'s in the tree may be
/// replaced/customized by the replacement function.
///
/// The replacement function is called repeatedly with `expr`, starting with
/// the argument `expr`, then descending depth-first through its
/// descendants. The function chooses to replace or keep (clone) each `expr`.
///
/// The function's return type is `Result<Option<Expression>>>`, where:
///
/// * `Ok(Some(replacement_expr))`: A replacement `expr` is provided; it is
///       swapped in at the particular node in the tree. Any nested `expr` are
///       not subject to cloning/replacement.
/// * `Ok(None)`: A replacement `expr` is not provided. The `expr` is
///       recreated, with all of its nested `expr`'s subject to
///       cloning/replacement.
/// * `Err(err)`: Any error returned by the function is returned as-is by
///       `clone_with_replacement()`.
fn clone_with_replacement<F>(expr: &Expression, replacement_fn: &F) -> Result<Expression>
where F: Fn(&Expression) -> Result<Option<Expression>> {
    let replacement_opt = replacement_fn(expr)?;

    match replacement_opt {
        // If we were provided a replacement, use the replacement. Do not
        // descend further.
        Some(replacement) => Ok(replacement),
        // No replacement was provided, clone the node and recursively call
        // clone_with_replacement() on any nested Expressionessions.
        None => match expr {
            Expression::Wildcard => Ok(Expression::Wildcard),
            Expression::Alias(alias_name, nested_expr) => Ok(Expression::Alias(
                alias_name.clone(),
                Box::new(clone_with_replacement(&**nested_expr, replacement_fn)?),
            )),

            Expression::UnaryExpression {
                op,
                expr: nested_expr,
            } => Ok(Expression::UnaryExpression {
                op: op.clone(),
                expr: Box::new(clone_with_replacement(&**nested_expr, replacement_fn)?),
            }),

            Expression::BinaryExpression { left, op, right } => Ok(Expression::BinaryExpression {
                left: Box::new(clone_with_replacement(&**left, replacement_fn)?),
                op: op.clone(),
                right: Box::new(clone_with_replacement(&**right, replacement_fn)?),
            }),

            Expression::ScalarFunction { op, args } => Ok(Expression::ScalarFunction {
                op: op.clone(),
                args: args
                    .iter()
                    .map(|e| clone_with_replacement(e, replacement_fn))
                    .collect::<Result<Vec<Expression>>>()?,
            }),

            Expression::AggregateFunction { op, distinct, args } => {
                Ok(Expression::AggregateFunction {
                    op: op.clone(),
                    distinct: *distinct,
                    args: args
                        .iter()
                        .map(|e| clone_with_replacement(e, replacement_fn))
                        .collect::<Result<Vec<Expression>>>()?,
                })
            }

            Expression::Sort {
                expr: nested_expr,
                asc,
                nulls_first,
            } => Ok(Expression::Sort {
                expr: Box::new(clone_with_replacement(&**nested_expr, replacement_fn)?),
                asc: *asc,
                nulls_first: *nulls_first,
            }),

            Expression::Cast {
                expr: nested_expr,
                data_type,
            } => Ok(Expression::Cast {
                expr: Box::new(clone_with_replacement(&**nested_expr, replacement_fn)?),
                data_type: data_type.clone(),
            }),

<<<<<<< HEAD
            Expression::Column(_) | Expression::Literal(_) | Expression::Exists(_) => Ok(expr.clone())
        }
=======
            Expression::Column(_) | Expression::Literal(_) => Ok(expr.clone()),
        },
>>>>>>> a2615b41
    }
}

/// Returns mapping of each alias (`String`) to the exprs (`Expression`) it is
/// aliasing.
pub fn extract_aliases(exprs: &[Expression]) -> HashMap<String, Expression> {
    exprs
        .iter()
        .filter_map(|expr| match expr {
            Expression::Alias(alias_name, nest_exprs) => {
                Some((alias_name.clone(), *nest_exprs.clone()))
            }
            _ => None,
        })
        .collect::<HashMap<String, Expression>>()
}

/// Rebuilds an `expr` with columns that refer to aliases replaced by the
/// alias' underlying `expr`.
pub fn resolve_aliases_to_exprs(
    expr: &Expression,
    aliases: &HashMap<String, Expression>,
) -> Result<Expression> {
    clone_with_replacement(expr, &|nest_exprs| match nest_exprs {
        Expression::Column(name) => {
            if let Some(aliased_expr) = aliases.get(name) {
                Ok(Some(aliased_expr.clone()))
            } else {
                Ok(None)
            }
        }
        _ => Ok(None),
    })
}

/// Rebuilds an `expr` using the inner expr for expression
///  `(a + b) as c` ---> `(a + b)`
pub fn unwrap_alias_exprs(expr: &Expression) -> Result<Expression> {
    clone_with_replacement(expr, &|nest_exprs| match nest_exprs {
        Expression::Alias(_, nested_expr) => Ok(Some(*nested_expr.clone())),
        _ => Ok(None),
    })
}<|MERGE_RESOLUTION|>--- conflicted
+++ resolved
@@ -300,13 +300,8 @@
                 data_type: data_type.clone(),
             }),
 
-<<<<<<< HEAD
             Expression::Column(_) | Expression::Literal(_) | Expression::Exists(_) => Ok(expr.clone())
-        }
-=======
-            Expression::Column(_) | Expression::Literal(_) => Ok(expr.clone()),
         },
->>>>>>> a2615b41
     }
 }
 
