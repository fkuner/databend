// Copyright 2020 Datafuse Labs.
//
// Licensed under the Apache License, Version 2.0 (the "License");
// you may not use this file except in compliance with the License.
// You may obtain a copy of the License at
//
//     http://www.apache.org/licenses/LICENSE-2.0
//
// Unless required by applicable law or agreed to in writing, software
// distributed under the License is distributed on an "AS IS" BASIS,
// WITHOUT WARRANTIES OR CONDITIONS OF ANY KIND, either express or implied.
// See the License for the specific language governing permissions and
// limitations under the License.

use common_base::tokio;
use common_exception::Result;
use common_planners::*;
use futures::TryStreamExt;
use pretty_assertions::assert_eq;

use crate::interpreters::*;
use crate::tests::parse_query;

#[tokio::test]
async fn interpreter_describe_table_test() -> Result<()> {
    let ctx = crate::tests::try_create_context()?;

    // Create table.
    {
<<<<<<< HEAD
        static TEST_CREATE_QUERY: &str = "\
            CREATE TABLE default.a(\
                a bigint, b int, c varchar(255), d smallint, e Date \
            ) Engine = Null\
        ";

        if let PlanNode::CreateTable(plan) = parse_query(TEST_CREATE_QUERY, &ctx)? {
            let interpreter = CreateTableInterpreter::try_create(ctx.clone(), plan.clone())?;
            let _ = interpreter.execute().await?;
=======
        if let PlanNode::CreateTable(plan) = PlanParser::create(ctx.clone())
            .build_from_sql("create table default.a(a bigint, b int, c varchar(255), d smallint, e Date ) Engine = Null")?
        {
            let executor = CreateTableInterpreter::try_create(ctx.clone(), plan.clone())?;
            let _ = executor.execute(None).await?;
>>>>>>> 18dbf54f
        }
    }

    // describe table.
    {
        if let PlanNode::DescribeTable(plan) = parse_query("DESCRIBE a", &ctx)? {
            let executor = DescribeTableInterpreter::try_create(ctx.clone(), plan.clone())?;
            assert_eq!(executor.name(), "DescribeTableInterpreter");

            let stream = executor.execute(None).await?;
            let result = stream.try_collect::<Vec<_>>().await?;
            let expected = vec![
                "+-------+--------+------+",
                "| Field | Type   | Null |",
                "+-------+--------+------+",
                "| a     | Int64  | NO   |",
                "| b     | Int32  | NO   |",
                "| c     | String | NO   |",
                "| d     | Int16  | NO   |",
                "| e     | Date16 | NO   |",
                "+-------+--------+------+",
            ];
            common_datablocks::assert_blocks_sorted_eq(expected, result.as_slice());
        } else {
            panic!()
        }
    }

    Ok(())
}<|MERGE_RESOLUTION|>--- conflicted
+++ resolved
@@ -27,7 +27,6 @@
 
     // Create table.
     {
-<<<<<<< HEAD
         static TEST_CREATE_QUERY: &str = "\
             CREATE TABLE default.a(\
                 a bigint, b int, c varchar(255), d smallint, e Date \
@@ -36,14 +35,7 @@
 
         if let PlanNode::CreateTable(plan) = parse_query(TEST_CREATE_QUERY, &ctx)? {
             let interpreter = CreateTableInterpreter::try_create(ctx.clone(), plan.clone())?;
-            let _ = interpreter.execute().await?;
-=======
-        if let PlanNode::CreateTable(plan) = PlanParser::create(ctx.clone())
-            .build_from_sql("create table default.a(a bigint, b int, c varchar(255), d smallint, e Date ) Engine = Null")?
-        {
-            let executor = CreateTableInterpreter::try_create(ctx.clone(), plan.clone())?;
-            let _ = executor.execute(None).await?;
->>>>>>> 18dbf54f
+            let _ = interpreter.execute(None).await?;
         }
     }
 
