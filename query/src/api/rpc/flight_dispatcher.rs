--- conflicted
+++ resolved
@@ -108,15 +108,9 @@
         }
     }
 
-<<<<<<< HEAD
     async fn one_sink_action(&self, session: SessionRef, action: &FlightAction) -> Result<()> {
         let query_context = session.create_context().await?;
         let action_context = DatafuseQueryContext::new(query_context.clone());
-=======
-    fn one_sink_action(&self, session: SessionRef, action: &FlightAction) -> Result<()> {
-        let query_context = session.create_context();
-        let action_context = DatabendQueryContext::new(query_context.clone());
->>>>>>> ffe1e583
         let pipeline_builder = PipelineBuilder::create(action_context.clone());
 
         let query_plan = action.get_plan();
@@ -161,13 +155,8 @@
 
     async fn action_with_scatter<T>(&self, session: SessionRef, action: &FlightAction) -> Result<()>
     where T: FlightScatter + Send + 'static {
-<<<<<<< HEAD
         let query_context = session.create_context().await?;
         let action_context = DatafuseQueryContext::new(query_context.clone());
-=======
-        let query_context = session.create_context();
-        let action_context = DatabendQueryContext::new(query_context.clone());
->>>>>>> ffe1e583
         let pipeline_builder = PipelineBuilder::create(action_context.clone());
 
         let query_plan = action.get_plan();
