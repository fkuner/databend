// Copyright 2020 Datafuse Labs.
//
// Licensed under the Apache License, Version 2.0 (the "License");
// you may not use this file except in compliance with the License.
// You may obtain a copy of the License at
//
//     http://www.apache.org/licenses/LICENSE-2.0
//
// Unless required by applicable law or agreed to in writing, software
// distributed under the License is distributed on an "AS IS" BASIS,
// WITHOUT WARRANTIES OR CONDITIONS OF ANY KIND, either express or implied.
// See the License for the specific language governing permissions and
// limitations under the License.

use std::sync::Arc;

use common_arrow::arrow_flight::flight_service_client::FlightServiceClient;
use common_arrow::arrow_flight::Empty;
use common_exception::ErrorCode;
use common_exception::Result;
use common_runtime::tokio;
use common_runtime::tokio::net::TcpListener;
use common_runtime::tokio::sync::Notify;
use common_store_api_sdk::ConnectionFactory;
use common_store_api_sdk::RpcClientTlsConfig;
use tokio_stream::wrappers::TcpListenerStream;

use crate::api::rpc::DatabendQueryFlightDispatcher;
use crate::api::RpcService;
use crate::clusters::ClusterDiscovery;
use crate::configs::Config;
use crate::sessions::SessionManager;
use crate::tests::tls_constants::TEST_CA_CERT;
use crate::tests::tls_constants::TEST_CN_NAME;
use crate::tests::tls_constants::TEST_SERVER_CERT;
use crate::tests::tls_constants::TEST_SERVER_KEY;
use crate::servers::Server;
use std::net::SocketAddr;
use std::str::FromStr;
use crate::tests::SessionManagerBuilder;

#[tokio::test(flavor = "multi_thread", worker_threads = 1)]
async fn test_tls_rpc_server() -> Result<()> {
    let mut rpc_service = RpcService {
        abort_notify: Arc::new(Notify::new()),
        dispatcher: Arc::new(DatabendQueryFlightDispatcher::create()),
        sessions: SessionManagerBuilder::create()
            .rpc_tls_server_key(TEST_SERVER_KEY)
            .rpc_tls_server_cert(TEST_SERVER_CERT)
            .build()?,
    };

    let mut listener_address = SocketAddr::from_str("127.0.0.1:0")?;
    listener_address = rpc_service.start(listener_address).await?;

    let tls_conf = Some(RpcClientTlsConfig {
        rpc_tls_server_root_ca_cert: TEST_CA_CERT.to_string(),
        domain_name: TEST_CN_NAME.to_string(),
    });

    // normal case
<<<<<<< HEAD
    let conn = ConnectionFactory::create_flight_channel(listener_address, None, tls_conf).await?;
    // assert!(conn.is_ok());
    let channel = conn;
=======
    let conn = ConnectionFactory::create_flight_channel(addr_str.clone(), None, Some(client_conf));
    assert!(conn.is_ok());
    let channel = conn.unwrap();
>>>>>>> c0b0a4a9
    let mut f_client = FlightServiceClient::new(channel);
    let r = f_client.list_actions(Empty {}).await;
    assert!(r.is_ok());

    // client access without tls enabled will be failed
    // - channel can still be created, but communication will be failed
<<<<<<< HEAD
    let channel = ConnectionFactory::create_flight_channel(listener_address, None, None).await?;
=======
    let channel = ConnectionFactory::create_flight_channel(addr_str, None, None)?;
>>>>>>> c0b0a4a9
    let mut f_client = FlightServiceClient::new(channel);
    let r = f_client.list_actions(Empty {}).await;
    assert!(r.is_err());

    Ok(())
}

#[tokio::test(flavor = "multi_thread", worker_threads = 1)]
async fn test_tls_rpc_server_invalid_server_config() -> Result<()> {
    // setup, invalid cert locations
    let listener = TcpListener::bind("127.0.0.1:0").await.unwrap();
    let mut srv = RpcService {
        abort_notify: Arc::new(Notify::new()),
        dispatcher: Arc::new(DatabendQueryFlightDispatcher::create()),
        sessions: SessionManagerBuilder::create()
            .rpc_tls_server_key("../tests/data/certs/none.key")
            .rpc_tls_server_cert("../tests/data/certs/none.pem")
            .build()?,
    };
    let stream = TcpListenerStream::new(listener);
    let r = srv.start_with_incoming(stream).await;
    assert!(r.is_err());
    let e = r.unwrap_err();
    assert_eq!(e.code(), ErrorCode::TLSConfigurationFailure("").code());
    Ok(())
}

#[tokio::test(flavor = "multi_thread", worker_threads = 1)]
async fn test_tls_rpc_server_invalid_client_config() -> Result<()> {
    // setup, invalid cert locations
    let client_conf = RpcClientTlsConfig {
        rpc_tls_server_root_ca_cert: "../tests/data/certs/nowhere.pem".to_string(),
        domain_name: TEST_CN_NAME.to_string(),
    };

    let r = ConnectionFactory::create_flight_channel("fake:1234", None, Some(client_conf));
    assert!(r.is_err());
    let e = r.unwrap_err();
    assert_eq!(e.code(), ErrorCode::TLSConfigurationFailure("").code());
    Ok(())
}<|MERGE_RESOLUTION|>--- conflicted
+++ resolved
@@ -59,26 +59,14 @@
     });
 
     // normal case
-<<<<<<< HEAD
-    let conn = ConnectionFactory::create_flight_channel(listener_address, None, tls_conf).await?;
-    // assert!(conn.is_ok());
-    let channel = conn;
-=======
-    let conn = ConnectionFactory::create_flight_channel(addr_str.clone(), None, Some(client_conf));
-    assert!(conn.is_ok());
-    let channel = conn.unwrap();
->>>>>>> c0b0a4a9
-    let mut f_client = FlightServiceClient::new(channel);
+    let conn = ConnectionFactory::create_flight_channel(listener_address.clone(), None, tls_conf)?;
+    let mut f_client = FlightServiceClient::new(conn);
     let r = f_client.list_actions(Empty {}).await;
     assert!(r.is_ok());
 
     // client access without tls enabled will be failed
     // - channel can still be created, but communication will be failed
-<<<<<<< HEAD
-    let channel = ConnectionFactory::create_flight_channel(listener_address, None, None).await?;
-=======
-    let channel = ConnectionFactory::create_flight_channel(addr_str, None, None)?;
->>>>>>> c0b0a4a9
+    let channel = ConnectionFactory::create_flight_channel(listener_address, None, None)?;
     let mut f_client = FlightServiceClient::new(channel);
     let r = f_client.list_actions(Empty {}).await;
     assert!(r.is_err());
