--- conflicted
+++ resolved
@@ -51,18 +51,14 @@
 
     pub(in crate::sessions) max_sessions: usize,
     pub(in crate::sessions) active_sessions: Arc<RwLock<HashMap<String, Arc<Session>>>>,
-<<<<<<< HEAD
-    pub(in crate::sessions) table_cache: Arc<Option<Box<dyn FuseCache>>>,
-=======
-    pub(in crate::sessions) storage_cache: Arc<Option<Box<dyn StorageCache>>>,
->>>>>>> dd7a004b
+    pub(in crate::sessions) fuse_cache: Arc<Option<Box<dyn FuseCache>>>,
 }
 
 impl SessionManager {
     pub async fn from_conf(conf: Config) -> Result<Arc<SessionManager>> {
         let storage_type = StorageType::from_str(conf.storage.storage_type.as_str())
             .map_err(|err| ErrorCode::InvalidConfig(format!("Invalid config: {}", err)))?;
-        let table_cache = if conf.query.table_cache_enabled && storage_type != StorageType::Disk {
+        let fuse_cache = if conf.query.table_cache_enabled && storage_type != StorageType::Disk {
             let cache_conf = LocalCacheConfig {
                 memory_cache_size_mb: conf.query.table_memory_cache_mb_size,
                 disk_cache_size_mb: conf.query.table_disk_cache_mb_size,
@@ -70,8 +66,8 @@
                 tenant_id: conf.query.tenant_id.clone(),
                 cluster_id: conf.query.cluster_id.clone(),
             };
-            let table_cache = LocalCache::create(cache_conf)?;
-            Arc::new(Some(table_cache))
+            let fuse_cache = LocalCache::create(cache_conf)?;
+            Arc::new(Some(fuse_cache))
         } else {
             Arc::new(None)
         };
@@ -96,7 +92,7 @@
             http_query_manager,
             max_sessions: max_active_sessions,
             active_sessions: Arc::new(RwLock::new(HashMap::with_capacity(max_active_sessions))),
-            storage_cache: table_cache,
+            fuse_cache,
         }))
     }
 
@@ -121,13 +117,8 @@
         self.catalog.clone()
     }
 
-<<<<<<< HEAD
-    pub fn get_table_cache(self: &Arc<Self>) -> Arc<Option<Box<dyn FuseCache>>> {
-        self.table_cache.clone()
-=======
-    pub fn get_storage_cache(self: &Arc<Self>) -> Arc<Option<Box<dyn StorageCache>>> {
-        self.storage_cache.clone()
->>>>>>> dd7a004b
+    pub fn get_fuse_cache(self: &Arc<Self>) -> Arc<Option<Box<dyn FuseCache>>> {
+        self.fuse_cache.clone()
     }
 
     pub fn create_session(self: &Arc<Self>, typ: impl Into<String>) -> Result<SessionRef> {
