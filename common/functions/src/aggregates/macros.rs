// Copyright 2020 Datafuse Labs.
//
// Licensed under the Apache License, Version 2.0 (the "License");
// you may not use this file except in compliance with the License.
// You may obtain a copy of the License at
//
//     http://www.apache.org/licenses/LICENSE-2.0
//
// Unless required by applicable law or agreed to in writing, software
// distributed under the License is distributed on an "AS IS" BASIS,
// WITHOUT WARRANTIES OR CONDITIONS OF ANY KIND, either express or implied.
// See the License for the specific language governing permissions and
// limitations under the License.

#[macro_export]
macro_rules! with_match_primitive_type {
    (
    $key_type:expr, | $_:tt $T:ident | $body:tt,  $nbody:tt
) => {{
        macro_rules! __with_ty__ {
            ( $_ $T:ident ) => {
                $body
            };
        }
        use common_datavalues::prelude::DataType::*;

        match $key_type {
            Int8 => __with_ty__! { i8 },
            Int16 => __with_ty__! { i16 },
            Int32 => __with_ty__! { i32 },
            Int64 => __with_ty__! { i64 },
            UInt8 => __with_ty__! { u8 },
            UInt16 => __with_ty__! { u16 },
            UInt32 => __with_ty__! { u32 },
            UInt64 => __with_ty__! { u64 },
            Float32 => __with_ty__! { f32 },
            Float64 => __with_ty__! { f64 },

            _ => $nbody,
        }
    }};
}

#[macro_export]
<<<<<<< HEAD
macro_rules! with_match_primitive_types {
    (
    $type0:expr, $type1:expr, | $_a:tt $T0:ident, $_b:tt $T1:ident | $body:tt,  $nbody:tt
) => {{
        macro_rules! __with_types__ {
            ( $_a $T0:ident, $_b $T1:ident ) => {
                $body
            };
        }

        macro_rules! __match_type__ {
            ($t:ident) => {
                match $type1 {
                    Int8 => __with_types__! { $t, i8 },
                    Int16 => __with_types__! { $t, i16 },
                    Int32 => __with_types__! { $t, i32 },
                    Int64 => __with_types__! { $t, i64 },
                    UInt8 => __with_types__! { $t, u8 },
                    UInt16 => __with_types__! { $t, u16 },
                    UInt32 => __with_types__! { $t, u32 },
                    UInt64 => __with_types__! { $t, u64 },
                    Float32 => __with_types__! { $t, f32 },
                    Float64 => __with_types__! { $t, f64 },
                    _ => $nbody,
                }
            };
        }

        use common_datavalues::prelude::DataType::*;

        match $type0 {
            Int8 => __match_type__! { i8 },
            Int16 => __match_type__! { i16 },
            Int32 => __match_type__! { i32 },
            Int64 => __match_type__! { i64 },
            UInt8 => __match_type__! { u8 },
            UInt16 => __match_type__! { u16 },
            UInt32 => __match_type__! { u32 },
            UInt64 => __match_type__! { u64 },
            Float32 => __match_type__! { f32 },
            Float64 => __match_type__! { f64 },
            _ => $nbody,
        }
    }};
}

#[macro_export]
macro_rules! dispatch_unsigned_numeric_types {
=======
macro_rules! with_match_date_date_time_types {
    ($dispatch: ident, $data_type: expr,  $($args:expr),*) => {
        use common_datavalues::prelude::DataType;
        match $data_type {
            DataType::Date16 => {
                $dispatch! { u16, DataType::UInt16, $($args),* }
            },
            DataType::DateTime32(_) => {
                $dispatch! { u32, DataType::UInt32, $($args),* }
            },
            _ => {},
        }
    };
}

#[macro_export]
macro_rules! with_match_unsigned_numeric_types {
>>>>>>> 5818c435
    ($dispatch: ident, $data_type: expr,  $($args:expr),*) => {
        $dispatch! { u8, $data_type,      $($args),* }
        $dispatch! { u16, $data_type,     $($args),* }
        $dispatch! { u32, $data_type,     $($args),* }
        $dispatch! { u64, $data_type,     $($args),* }
    };
}<|MERGE_RESOLUTION|>--- conflicted
+++ resolved
@@ -42,7 +42,6 @@
 }
 
 #[macro_export]
-<<<<<<< HEAD
 macro_rules! with_match_primitive_types {
     (
     $type0:expr, $type1:expr, | $_a:tt $T0:ident, $_b:tt $T1:ident | $body:tt,  $nbody:tt
@@ -90,8 +89,6 @@
 }
 
 #[macro_export]
-macro_rules! dispatch_unsigned_numeric_types {
-=======
 macro_rules! with_match_date_date_time_types {
     ($dispatch: ident, $data_type: expr,  $($args:expr),*) => {
         use common_datavalues::prelude::DataType;
@@ -109,7 +106,6 @@
 
 #[macro_export]
 macro_rules! with_match_unsigned_numeric_types {
->>>>>>> 5818c435
     ($dispatch: ident, $data_type: expr,  $($args:expr),*) => {
         $dispatch! { u8, $data_type,      $($args),* }
         $dispatch! { u16, $data_type,     $($args),* }
