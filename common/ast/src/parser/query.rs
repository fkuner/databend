// Copyright 2022 Datafuse Labs.
//
// Licensed under the Apache License, Version 2.0 (the "License");
// you may not use this file except in compliance with the License.
// You may obtain a copy of the License at
//
//     http://www.apache.org/licenses/LICENSE-2.0
//
// Unless required by applicable law or agreed to in writing, software
// distributed under the License is distributed on an "AS IS" BASIS,
// WITHOUT WARRANTIES OR CONDITIONS OF ANY KIND, either express or implied.
// See the License for the specific language governing permissions and
// limitations under the License.

use nom::branch::alt;
use nom::combinator::cut;
use nom::combinator::map;
use nom::combinator::value;

use crate::ast::*;
use crate::parser::expr::*;
use crate::parser::token::*;
use crate::parser::util::*;
use crate::rule;

pub fn query(i: Input) -> IResult<Query> {
    map(
        rule! {
            SELECT ~ DISTINCT? ~ #comma_separated_list1(select_target)
            ~ FROM ~ #comma_separated_list1(table_reference)
            ~ ( WHERE ~ #expr )?
            ~ ( GROUP ~ BY ~ #comma_separated_list1(expr) )?
            ~ ( HAVING ~ #expr )?
            ~ ( ORDER ~ BY ~ #comma_separated_list1(order_by_expr) )?
            ~ ( LIMIT ~ #comma_separated_list1(expr) )?
            ~ ( OFFSET ~ #expr )?
            : "`SELECT ...`"
        },
        |(
            _select,
            opt_distinct,
            select_list,
            _from,
            table_refs,
            opt_where_block,
            opt_group_by_block,
            opt_having_block,
            opt_order_by_block,
            opt_limit_block,
            opt_offset_block,
        )| {
            let from = table_refs
                .into_iter()
                .reduce(|left, right| {
                    TableReference::Join(Join {
                        op: JoinOperator::CrossJoin,
                        condition: JoinCondition::None,
                        left: Box::new(left),
                        right: Box::new(right),
                    })
                })
                .unwrap();

            Query {
                body: SetExpr::Select(Box::new(SelectStmt {
                    distinct: opt_distinct.is_some(),
                    select_list,
                    from,
                    selection: opt_where_block.map(|(_, selection)| selection),
                    group_by: opt_group_by_block
                        .map(|(_, _, group_by)| group_by)
                        .unwrap_or_default(),
                    having: opt_having_block.map(|(_, having)| having),
                })),
                order_by: opt_order_by_block
                    .map(|(_, _, order_by)| order_by)
                    .unwrap_or_default(),
                limit: opt_limit_block.map(|(_, limit)| limit).unwrap_or_default(),
                offset: opt_offset_block.map(|(_, offset)| offset),
            }
        },
    )(i)
}

pub fn select_target(i: Input) -> IResult<SelectTarget> {
    let qualified_wildcard = map(
        rule! {
            ( #ident ~ "." ~ ( #ident ~ "." )? )? ~ "*"
        },
        |(res, _)| match res {
            Some((fst, _, Some((snd, _)))) => SelectTarget::QualifiedName(vec![
                Indirection::Identifier(fst),
                Indirection::Identifier(snd),
                Indirection::Star,
            ]),
            Some((fst, _, None)) => {
                SelectTarget::QualifiedName(vec![Indirection::Identifier(fst), Indirection::Star])
            }
            None => SelectTarget::QualifiedName(vec![Indirection::Star]),
        },
    );
    let projection = map(
        rule! {
            #expr ~ ( AS ~ #ident )?
        },
        |(expr, opt_alias)| SelectTarget::AliasedExpr {
            expr,
            alias: opt_alias.map(|(_, name)| name),
        },
    );

    rule!(
        #qualified_wildcard
        | #projection
    )(i)
}

pub fn table_reference(i: Input) -> IResult<TableReference> {
    rule! (
        #joined_tables
        | #parenthesized_joined_tables
        | #subquery
        | #aliased_table
    )(i)
}

pub fn aliased_table(i: Input) -> IResult<TableReference> {
    let table_alias = map(rule! { #ident }, |name| TableAlias {
        name,
        columns: vec![],
    });

    map(
        rule! {
            #ident ~ ( "." ~ #ident )? ~ ( "." ~ #ident )? ~ ( AS? ~ #table_alias )?
        },
<<<<<<< HEAD
        |(fst, snd, third, alias)| {
            let (catalog, database, table) = match (fst, snd, third) {
                (catalog, Some((_, database)), Some((_, table))) => {
                    (Some(catalog), Some(database), table)
                }
                (database, Some((_, table)), None) => (None, Some(database), table),
                (database, None, Some((_, table))) => (None, Some(database), table),
                (table, None, None) => (None, None, table),
=======
        |(fst, snd, opt_alias)| {
            let (database, table) = match (fst, snd) {
                (database, Some((_, table))) => (Some(database), table),
                (table, None) => (None, table),
>>>>>>> 69609f0f
            };

            TableReference::Table {
                catalog,
                database,
                table,
                alias: opt_alias.map(|(_, alias)| alias),
            }
        },
    )(i)
}

pub fn table_alias(i: Input) -> IResult<TableAlias> {
    map(rule! { #ident }, |name| TableAlias {
        name,
        columns: vec![],
    })(i)
}

pub fn subquery(i: Input) -> IResult<TableReference> {
    map(
        rule! {
            ( #parenthesized_query | #query ) ~ AS? ~ #table_alias
        },
        |(subquery, _, alias)| TableReference::Subquery {
            subquery: Box::new(subquery),
            alias,
        },
    )(i)
}

pub fn parenthesized_query(i: Input) -> IResult<Query> {
    map(
        rule! {
            "(" ~ ( #parenthesized_query | #query ) ~ ")"
        },
        |(_, query, _)| query,
    )(i)
}

pub fn parenthesized_joined_tables(i: Input) -> IResult<TableReference> {
    map(
        rule! {
            "(" ~ ( #parenthesized_joined_tables | #joined_tables ) ~ ")"
        },
        |(_, joined_tables, _)| joined_tables,
    )(i)
}

pub fn joined_tables(i: Input) -> IResult<TableReference> {
    struct JoinElement {
        op: JoinOperator,
        condition: JoinCondition,
        right: Box<TableReference>,
    }

    let table_ref_without_join =
        |i| rule! { #aliased_table | #subquery | #parenthesized_joined_tables }(i);
    let join_condition_on = map(
        rule! {
            ON ~ #expr
        },
        |(_, expr)| JoinCondition::On(expr),
    );
    let join_condition_using = map(
        rule! {
            USING ~ "(" ~ #comma_separated_list1(ident) ~ ")"
        },
        |(_, _, idents, _)| JoinCondition::Using(idents),
    );
    let join_condition = rule! { #join_condition_on | #join_condition_using };

    let join = map(
        rule! {
            #join_operator? ~ JOIN ~ #cut(table_ref_without_join) ~ #cut(join_condition)
        },
        |(opt_op, _, right, condition)| JoinElement {
            op: opt_op.unwrap_or(JoinOperator::Inner),
            condition,
            right: Box::new(right),
        },
    );
    let natural_join = map(
        rule! {
            NATURAL ~ #join_operator? ~ #cut(rule! { JOIN }) ~ #cut(table_ref_without_join)
        },
        |(_, opt_op, _, right)| JoinElement {
            op: opt_op.unwrap_or(JoinOperator::Inner),
            condition: JoinCondition::Natural,
            right: Box::new(right),
        },
    );

    map(
        rule!(
            #table_ref_without_join ~ ( #join | #natural_join )+
        ),
        |(fst, joins)| {
            joins.into_iter().fold(fst, |acc, elem| {
                let JoinElement {
                    op,
                    condition,
                    right,
                } = elem;
                TableReference::Join(Join {
                    op,
                    condition,
                    left: Box::new(acc),
                    right,
                })
            })
        },
    )(i)
}

pub fn join_operator(i: Input) -> IResult<JoinOperator> {
    alt((
        value(JoinOperator::Inner, rule! { INNER }),
        value(JoinOperator::LeftOuter, rule! { LEFT ~ OUTER? }),
        value(JoinOperator::RightOuter, rule! { RIGHT ~ OUTER? }),
        value(JoinOperator::FullOuter, rule! { FULL ~ OUTER? }),
    ))(i)
}

pub fn order_by_expr(i: Input) -> IResult<OrderByExpr> {
    map(
        rule! {
            #expr ~ ( ASC | DESC )?
        },
        |(expr, opt_asc)| OrderByExpr {
            expr,
            asc: opt_asc.map(|asc| asc.kind == ASC),
            nulls_first: None,
        },
    )(i)
}<|MERGE_RESOLUTION|>--- conflicted
+++ resolved
@@ -134,8 +134,7 @@
         rule! {
             #ident ~ ( "." ~ #ident )? ~ ( "." ~ #ident )? ~ ( AS? ~ #table_alias )?
         },
-<<<<<<< HEAD
-        |(fst, snd, third, alias)| {
+        |(fst, snd, third, opt_alias)| {
             let (catalog, database, table) = match (fst, snd, third) {
                 (catalog, Some((_, database)), Some((_, table))) => {
                     (Some(catalog), Some(database), table)
@@ -143,12 +142,6 @@
                 (database, Some((_, table)), None) => (None, Some(database), table),
                 (database, None, Some((_, table))) => (None, Some(database), table),
                 (table, None, None) => (None, None, table),
-=======
-        |(fst, snd, opt_alias)| {
-            let (database, table) = match (fst, snd) {
-                (database, Some((_, table))) => (Some(database), table),
-                (table, None) => (None, table),
->>>>>>> 69609f0f
             };
 
             TableReference::Table {
