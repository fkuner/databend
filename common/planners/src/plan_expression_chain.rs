// Copyright 2021 Datafuse Labs.
//
// Licensed under the Apache License, Version 2.0 (the "License");
// you may not use this file except in compliance with the License.
// You may obtain a copy of the License at
//
//     http://www.apache.org/licenses/LICENSE-2.0
//
// Unless required by applicable law or agreed to in writing, software
// distributed under the License is distributed on an "AS IS" BASIS,
// WITHOUT WARRANTIES OR CONDITIONS OF ANY KIND, either express or implied.
// See the License for the specific language governing permissions and
// limitations under the License.

use common_datavalues::DataSchemaRef;
use common_exception::ErrorCode;
use common_exception::Result;
use common_functions::scalars::CastFunction;
use common_functions::scalars::FunctionFactory;

use crate::ActionAlias;
use crate::ActionConstant;
use crate::ActionFunction;
use crate::ActionInput;
use crate::Expression;
use crate::ExpressionAction;
use crate::ExpressionVisitor;
use crate::Recursion;

#[derive(Debug, Clone)]
pub struct ExpressionChain {
    // input schema
    pub schema: DataSchemaRef,
    pub actions: Vec<ExpressionAction>,
}

impl ExpressionChain {
    pub fn try_create(schema: DataSchemaRef, exprs: &[Expression]) -> Result<Self> {
        let mut chain = Self {
            schema,
            actions: vec![],
        };

        for expr in exprs {
            chain.recursion_add_expr(expr)?;
        }

        Ok(chain)
    }

    fn recursion_add_expr(&mut self, expr: &Expression) -> Result<()> {
        struct ExpressionActionVisitor(*mut ExpressionChain);

        impl ExpressionVisitor for ExpressionActionVisitor {
            fn pre_visit(self, _expr: &Expression) -> Result<Recursion<Self>> {
                Ok(Recursion::Continue(self))
            }

            fn post_visit(self, expr: &Expression) -> Result<Self> {
                unsafe {
                    (&mut *self.0).add_expr(expr)?;
                    Ok(self)
                }
            }
        }

        ExpressionActionVisitor(self).visit(expr)?;
        Ok(())
    }

    fn add_expr(&mut self, expr: &Expression) -> Result<()> {
        match expr {
            Expression::Alias(name, sub_expr) => {
                let return_type = expr.to_data_type(&self.schema)?;

                let alias = ActionAlias {
                    name: name.clone(),
                    arg_name: sub_expr.column_name(),
                    arg_type: return_type,
                };

                self.actions.push(ExpressionAction::Alias(alias));
            }
            Expression::Column(c) => {
                let arg_type = self.schema.field_with_name(c)?.data_type();
                let input = ActionInput {
                    name: expr.column_name(),
                    return_type: arg_type.clone(),
                };
                self.actions.push(ExpressionAction::Input(input));
            }
            Expression::QualifiedColumn(_) => {
                return Err(ErrorCode::LogicalError(
                    "QualifiedColumn should be resolve in analyze.",
                ));
            }
            Expression::Literal {
                value, data_type, ..
            } => {
                let value = ActionConstant {
                    name: expr.column_name(),
                    value: value.clone(),
                    data_type: data_type.clone(),
                };

                self.actions.push(ExpressionAction::Constant(value));
            }
            Expression::Subquery { name, query_plan } => {
                // Subquery results are ready in the expression input
                self.actions.push(ExpressionAction::Input(ActionInput {
                    name: name.clone(),
                    return_type: Expression::to_subquery_type(query_plan).data_type().clone(),
                }));
            }
            Expression::ScalarSubquery { name, query_plan } => {
                // Scalar subquery results are ready in the expression input
                self.actions.push(ExpressionAction::Input(ActionInput {
                    name: name.to_string(),
                    return_type: Expression::to_subquery_type(query_plan).data_type().clone(),
                }));
            }
            Expression::UnaryExpression {
                op,
                expr: nested_expr,
            } => {
<<<<<<< HEAD
                let func = FunctionFactory::instance().get(op)?;
                let arg_types = vec![nested_expr.to_data_type(&self.schema)?];
                let is_nullable = func.nullable(self.schema.as_ref())?;
=======
                self.add_expr(nested_expr)?;

                let arg_types = vec![nested_expr.to_data_type_and_nullable(&self.schema)?];
                let func = FunctionFactory::instance().get(op, &arg_types)?;
>>>>>>> b712e6dc
                let return_type = func.return_type(&arg_types)?;
                let is_nullable = func.nullable(&arg_types)?;

                let function = ActionFunction {
                    name: expr.column_name(),
                    func_name: op.clone(),
                    func,
                    arg_names: vec![nested_expr.column_name()],
                    arg_types,
                    is_nullable,
                    return_type,
                };

                self.actions.push(ExpressionAction::Function(function));
            }

            Expression::BinaryExpression { op, left, right } => {
<<<<<<< HEAD
                let func = FunctionFactory::instance().get(op)?;
=======
                self.add_expr(left)?;
                self.add_expr(right)?;

>>>>>>> b712e6dc
                let arg_types = vec![
                    left.to_data_type_and_nullable(&self.schema)?,
                    right.to_data_type_and_nullable(&self.schema)?,
                ];

                let func = FunctionFactory::instance().get(op, &arg_types)?;
                let is_nullable = func.nullable(&arg_types)?;
                let return_type = func.return_type(&arg_types)?;

                let function = ActionFunction {
                    name: expr.column_name(),
                    func_name: op.clone(),
                    func,
                    arg_names: vec![left.column_name(), right.column_name()],
                    arg_types,
                    is_nullable,
                    return_type,
                };

                self.actions.push(ExpressionAction::Function(function));
            }

            Expression::ScalarFunction { op, args } => {
<<<<<<< HEAD
                let func = FunctionFactory::instance().get(op)?;
=======
                for expr in args.iter() {
                    self.add_expr(expr)?;
                }

>>>>>>> b712e6dc
                let arg_types = args
                    .iter()
                    .map(|action| action.to_data_type_and_nullable(&self.schema))
                    .collect::<Result<Vec<_>>>()?;

                let func = FunctionFactory::instance().get(op, &arg_types)?;
                let is_nullable = func.nullable(&arg_types)?;
                let return_type = func.return_type(&arg_types)?;

                let function = ActionFunction {
                    name: expr.column_name(),
                    func_name: op.clone(),
                    func,
                    arg_names: args.iter().map(|action| action.column_name()).collect(),
                    arg_types,
                    is_nullable,
                    return_type,
                };

                self.actions.push(ExpressionAction::Function(function));
            }

            Expression::AggregateFunction { .. } => {
                return Err(ErrorCode::LogicalError(
                    "Action must be a non-aggregated function.",
                ));
            }
            Expression::Wildcard | Expression::Sort { .. } => {}
            Expression::Cast {
                expr: sub_expr,
                data_type,
            } => {
                let func_name = "cast".to_string();
                let return_type = data_type.clone();
                let func = CastFunction::create(func_name.clone(), return_type.clone())?;
                let function = ActionFunction {
                    name: expr.column_name(),
                    func_name,
                    func,
                    arg_names: vec![sub_expr.column_name()],
                    arg_types: vec![sub_expr.to_data_type_and_nullable(&self.schema)?],
                    is_nullable: false,
                    return_type,
                };

                self.actions.push(ExpressionAction::Function(function));
            }
        }
        Ok(())
    }
}<|MERGE_RESOLUTION|>--- conflicted
+++ resolved
@@ -123,16 +123,10 @@
                 op,
                 expr: nested_expr,
             } => {
-<<<<<<< HEAD
-                let func = FunctionFactory::instance().get(op)?;
-                let arg_types = vec![nested_expr.to_data_type(&self.schema)?];
-                let is_nullable = func.nullable(self.schema.as_ref())?;
-=======
                 self.add_expr(nested_expr)?;
 
                 let arg_types = vec![nested_expr.to_data_type_and_nullable(&self.schema)?];
                 let func = FunctionFactory::instance().get(op, &arg_types)?;
->>>>>>> b712e6dc
                 let return_type = func.return_type(&arg_types)?;
                 let is_nullable = func.nullable(&arg_types)?;
 
@@ -150,13 +144,9 @@
             }
 
             Expression::BinaryExpression { op, left, right } => {
-<<<<<<< HEAD
-                let func = FunctionFactory::instance().get(op)?;
-=======
                 self.add_expr(left)?;
                 self.add_expr(right)?;
 
->>>>>>> b712e6dc
                 let arg_types = vec![
                     left.to_data_type_and_nullable(&self.schema)?,
                     right.to_data_type_and_nullable(&self.schema)?,
@@ -180,14 +170,10 @@
             }
 
             Expression::ScalarFunction { op, args } => {
-<<<<<<< HEAD
-                let func = FunctionFactory::instance().get(op)?;
-=======
                 for expr in args.iter() {
                     self.add_expr(expr)?;
                 }
 
->>>>>>> b712e6dc
                 let arg_types = args
                     .iter()
                     .map(|action| action.to_data_type_and_nullable(&self.schema))
