--- conflicted
+++ resolved
@@ -7,7 +7,6 @@
 jobs:
   build:
     name: "Tests"
-<<<<<<< HEAD
     runs-on: ${{ matrix.config.os }}
     strategy:
       fail-fast: true
@@ -17,16 +16,13 @@
           - { os: ubuntu-latest, toolchain: stable, target: x86_64-unknown-linux-gnu, cross: false }
           # Macos
           - { os: macos-latest, toolchain: stable, target: x86_64-apple-darwin, cross: false }
-=======
-    runs-on: ubuntu-latest
->>>>>>> 6e58b1c0
     steps:
       - uses: actions/checkout@v2
 
       - name: Rust setup
         run: |
           bash ./scripts/setup/dev_setup.sh
-
+          bash ./scripts/setup/dev_setup.sh -o
       - name: Cache cargo registry
         uses: actions/cache@v2
         with:
